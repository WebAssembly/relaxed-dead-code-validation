open Source
open Ast
open Values
open Types

module Unknown = Error.Make ()
exception Unknown = Unknown.Error  (* indicates unknown import name *)

module Registry = Map.Make(String)
let registry = ref Registry.empty

let register name lookup = registry := Registry.add name lookup !registry

<<<<<<< HEAD
let external_type_of_import_kind m ikind =
  match ikind.it with
  | FuncImport x -> ExternalFuncType (List.nth m.it.types x.it)
  | TableImport t -> ExternalTableType t
  | MemoryImport t -> ExternalMemoryType t
  | GlobalImport t -> ExternalGlobalType t

let lookup (m : module_) (imp : import) : Instance.extern =
  let {module_name; item_name; ikind} = imp.it in
  let ty = external_type_of_import_kind m ikind in
  try Registry.find module_name !registry item_name ty with Not_found ->
    Unknown.error imp.at
      ("unknown import \"" ^ module_name ^ "." ^ item_name ^ "\"")
=======
let lookup m import =
  let {module_name; func_name; itype} = import.it in
  let ty = Lib.List.nth32 m.it.types itype.it in
  try Registry.find module_name !registry func_name ty with Not_found ->
    Unknown.error import.at
      ("no function \"" ^ module_name ^ "." ^ func_name ^
       "\" of requested type")
>>>>>>> cddb36bb

let link m = List.map (lookup m) m.it.imports<|MERGE_RESOLUTION|>--- conflicted
+++ resolved
@@ -11,10 +11,9 @@
 
 let register name lookup = registry := Registry.add name lookup !registry
 
-<<<<<<< HEAD
 let external_type_of_import_kind m ikind =
   match ikind.it with
-  | FuncImport x -> ExternalFuncType (List.nth m.it.types x.it)
+  | FuncImport x -> ExternalFuncType (Lib.List32.nth m.it.types x.it)
   | TableImport t -> ExternalTableType t
   | MemoryImport t -> ExternalMemoryType t
   | GlobalImport t -> ExternalGlobalType t
@@ -25,14 +24,5 @@
   try Registry.find module_name !registry item_name ty with Not_found ->
     Unknown.error imp.at
       ("unknown import \"" ^ module_name ^ "." ^ item_name ^ "\"")
-=======
-let lookup m import =
-  let {module_name; func_name; itype} = import.it in
-  let ty = Lib.List.nth32 m.it.types itype.it in
-  try Registry.find module_name !registry func_name ty with Not_found ->
-    Unknown.error import.at
-      ("no function \"" ^ module_name ^ "." ^ func_name ^
-       "\" of requested type")
->>>>>>> cddb36bb
 
 let link m = List.map (lookup m) m.it.imports