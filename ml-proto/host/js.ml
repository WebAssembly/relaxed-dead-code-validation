--- conflicted
+++ resolved
@@ -155,8 +155,8 @@
 
 
 let is_js_value_type = function
-  | I32Type | F32Type | F64Type -> true
-  | I64Type -> false
+  | I32Type -> true
+  | I64Type | F32Type | F64Type -> false
 
 let is_js_global_type = function
   | GlobalType (t, mut) -> is_js_value_type t && mut = Immutable
@@ -195,7 +195,7 @@
 let of_wrapper x_opt name wrap_action wrap_assertion at =
   let x = of_var_opt x_opt in
 	let bs = wrap x name wrap_action wrap_assertion at in
-  "instance(" ^ of_bytes bs ^ ", " ^ "{" ^ x ^ "}).export.run()"
+  "instance(" ^ of_bytes bs ^ ", " ^ "{" ^ x ^ "}).exports.run()"
 
 let of_float z =
   match string_of_float z with
@@ -222,8 +222,7 @@
 let of_action mods act =
   match act.it with
   | Invoke (x_opt, name, lits) ->
-<<<<<<< HEAD
-    of_var_opt x_opt ^ ".export[" ^ of_string name ^ "]" ^
+    of_var_opt x_opt ^ ".exports[" ^ of_string name ^ "]" ^
       "(" ^ String.concat ", " (List.map of_literal lits) ^ ")",
     (match lookup mods x_opt name act.at with
     | ExternalFuncType ft when not (is_js_func_type ft) ->
@@ -232,7 +231,7 @@
     | _ -> None
     )
   | Get (x_opt, name) ->
-    of_var_opt x_opt ^ ".export[" ^ of_string name ^ "]",
+    of_var_opt x_opt ^ ".exports[" ^ of_string name ^ "]",
     (match lookup mods x_opt name act.at with
     | ExternalGlobalType gt when not (is_js_global_type gt) ->
       let GlobalType (t, _) = gt in
@@ -245,12 +244,6 @@
   | act_js, None -> js act_js ^ ";"
   | act_js, Some (act_wrapper, out) ->
     act_wrapper (wrapper out) act.at ^ ";  // " ^ js act_js
-=======
-    of_var_opt x_opt ^ ".exports[" ^ of_string name ^ "]" ^
-      "(" ^ String.concat ", " (List.map of_literal lits) ^ ")"
-  | Get (x_opt, name) ->
-    of_var_opt x_opt ^ ".exports[" ^ of_string name ^ "]"
->>>>>>> d138c9d5
 
 let of_assertion mods ass =
   match ass.it with
@@ -280,18 +273,13 @@
 let of_command mods cmd =
   match cmd.it with
   | Module (x_opt, def) ->
-<<<<<<< HEAD
     let m =
       match def.it with
       | Textual m -> m
       | Binary (_, bs) -> Decode.decode "binary" bs
     in bind mods x_opt m;
-    (if x_opt <> None then "let " else "") ^
-    of_var_opt x_opt ^ " = instance(" ^ of_definition def ^ ");\n"
-=======
     (if x_opt = None then "" else "let " ^ of_var_opt x_opt ^ " = ") ^
     "$$ = instance(" ^ of_definition def ^ ");\n"
->>>>>>> d138c9d5
   | Register (name, x_opt) ->
     "register(" ^ of_string name ^ ", " ^ of_var_opt x_opt ^ ")\n"
   | Action act ->
